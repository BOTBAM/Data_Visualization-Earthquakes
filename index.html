--- conflicted
+++ resolved
@@ -18,14 +18,6 @@
     <label><input type="checkbox" class="chart-toggle" value="depth" checked> Depth</label>
   </div>
 
-<<<<<<< HEAD
-    <div id="tooltip"></div>
-    <div id="controls">
-      <label for="yearSlider">Year: <span id="yearLabel">2025</span></label><br>
-      <input type="range" id="yearSlider" min="1995" max="2025" value="2025" step="1">
-    </div>
-    
-=======
   <!-- Chart containers -->
   <div id="charts-container">
     <div class="chart-box chart-3" id="magnitude-chart"></div>
@@ -38,9 +30,13 @@
   <script src="js/leaflet.js"></script>
   <script src="js/main.js"></script>
   <script src="js/leafletMap.js"></script>
->>>>>>> f1a6143b
 
-  <!-- Tooltip for charts -->
-  <div id="tooltip"></div>
+    <div id="tooltip"></div>
+    <div id="controls">
+      <label for="yearSlider">Year: <span id="yearLabel">2025</span></label><br>
+      <input type="range" id="yearSlider" min="1995" max="2025" value="2025" step="1">
+    </div>
+    
+
 </body>
 </html>