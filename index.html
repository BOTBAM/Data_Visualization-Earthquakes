<!DOCTYPE html>
<html>
<<<<<<< HEAD
  <head>
    <title>Interactive map with Leaflet</title>
    <link rel="icon" href="data:;base64,iVBORwOKGO=" />
    <link rel="stylesheet" href="css/leaflet.css" />
    <link rel="stylesheet" href="css/style.css" />
  </head>
  <body>
    <!-- <button class="floating" onclick="toggle()">Toggle</button> -->
    <div class="container">
      <button class="floating-btn" onclick="toggle()">Toggle</button>
    </div>

    <div class="layout">
      <div id="map-container">
        <div id="my-map"></div>
      </div>
      <!-- Chart containers -->
      <div id="charts-container">
        <div class="chart-box chart-3" id="magnitude-chart"></div>
        <div class="chart-box chart-3" id="duration-chart"></div>
        <div class="chart-box chart-3" id="depth-chart"></div>
      </div>
    </div>
=======
<head>
  <title>Interactive map with Leaflet</title>
  <link rel="icon" href="data:;base64,iVBORwOKGO=" />
  <link rel="stylesheet" href="css/leaflet.css">
  <link rel="stylesheet" href="css/style.css">
</head>
<body>
  <div id="map-container">
    <div id="my-map"></div>
  </div>
  <div id="controls">
    <label for="yearSlider">Year: <span id="yearLabel">2025</span></label><br>
    <input type="range" id="yearSlider" min="1995" max="2025" value="2025" step="1">
  </div>
  <!-- Chart toggles -->
  <div>
    <label><input type="checkbox" class="chart-toggle" value="magnitude" checked> Magnitude</label>
    <label><input type="checkbox" class="chart-toggle" value="duration" checked> Duration</label>
    <label><input type="checkbox" class="chart-toggle" value="depth" checked> Depth</label>
  </div>
>>>>>>> b4826847

    <div id="chart-toggle">
      <label
        ><input
          type="checkbox"
          class="chart-toggle"
          value="magnitude"
          checked
        />
        Magnitude</label
      >
      <label
        ><input type="checkbox" class="chart-toggle" value="duration" checked />
        Duration</label
      >
      <label
        ><input type="checkbox" class="chart-toggle" value="depth" checked />
        Depth</label
      >
    </div>
    <!-- Scripts -->
    <script src="js/d3.v6.min.js"></script>
    <script src="js/leaflet.js"></script>
    <script src="js/main.js"></script>
    <script src="js/leafletMap.js"></script>
    <script src="js/layout.js"></script>

<<<<<<< HEAD
    <!-- Tooltip for charts -->
    <div id="tooltip"></div>
  </body>
=======
  <!-- Scripts -->
  <script src="js/d3.v6.min.js"></script>
  <script src="js/leaflet.js"></script>
  <script src="js/main.js"></script>
  <script src="js/leafletMap.js"></script>

    <div id="tooltip"></div>

    

</body>
>>>>>>> b4826847
</html><|MERGE_RESOLUTION|>--- conflicted
+++ resolved
@@ -1,6 +1,5 @@
 <!DOCTYPE html>
 <html>
-<<<<<<< HEAD
   <head>
     <title>Interactive map with Leaflet</title>
     <link rel="icon" href="data:;base64,iVBORwOKGO=" />
@@ -17,6 +16,18 @@
       <div id="map-container">
         <div id="my-map"></div>
       </div>
+      <div id="controls">
+        <label for="yearSlider">Year: <span id="yearLabel">2025</span></label
+        ><br />
+        <input
+          type="range"
+          id="yearSlider"
+          min="1995"
+          max="2025"
+          value="2025"
+          step="1"
+        />
+      </div>
       <!-- Chart containers -->
       <div id="charts-container">
         <div class="chart-box chart-3" id="magnitude-chart"></div>
@@ -24,28 +35,6 @@
         <div class="chart-box chart-3" id="depth-chart"></div>
       </div>
     </div>
-=======
-<head>
-  <title>Interactive map with Leaflet</title>
-  <link rel="icon" href="data:;base64,iVBORwOKGO=" />
-  <link rel="stylesheet" href="css/leaflet.css">
-  <link rel="stylesheet" href="css/style.css">
-</head>
-<body>
-  <div id="map-container">
-    <div id="my-map"></div>
-  </div>
-  <div id="controls">
-    <label for="yearSlider">Year: <span id="yearLabel">2025</span></label><br>
-    <input type="range" id="yearSlider" min="1995" max="2025" value="2025" step="1">
-  </div>
-  <!-- Chart toggles -->
-  <div>
-    <label><input type="checkbox" class="chart-toggle" value="magnitude" checked> Magnitude</label>
-    <label><input type="checkbox" class="chart-toggle" value="duration" checked> Duration</label>
-    <label><input type="checkbox" class="chart-toggle" value="depth" checked> Depth</label>
-  </div>
->>>>>>> b4826847
 
     <div id="chart-toggle">
       <label
@@ -73,21 +62,7 @@
     <script src="js/leafletMap.js"></script>
     <script src="js/layout.js"></script>
 
-<<<<<<< HEAD
     <!-- Tooltip for charts -->
     <div id="tooltip"></div>
   </body>
-=======
-  <!-- Scripts -->
-  <script src="js/d3.v6.min.js"></script>
-  <script src="js/leaflet.js"></script>
-  <script src="js/main.js"></script>
-  <script src="js/leafletMap.js"></script>
-
-    <div id="tooltip"></div>
-
-    
-
-</body>
->>>>>>> b4826847
 </html>