/**
 * File: leafletMap.js
 * Purpose:
 *   - Defines the LeafletMap class, which integrates Leaflet (for map)
 *     and D3 (for visual overlays).
 *   - Creates a tile layer for the map background, sets up an SVG overlay
 *     for quake circles, and handles zoom/pan repositioning of elements.
 */

class LeafletMap {
  /**
   * Class constructor with basic configuration
   * @param {Object}
   * @param {Array}
   */
  constructor(_config, _data) {
    this.config = {
      parentElement: _config.parentElement,
    };
    this.data = _data;
    this.initVis();
  }

  /**
   * We initialize scales/axes and append static elements, such as axis titles.
   */
  initVis() {
    let vis = this;

    //ESRI
    vis.esriUrl =
      "https://server.arcgisonline.com/ArcGIS/rest/services/World_Imagery/MapServer/tile/{z}/{y}/{x}";
    vis.esriAttr =
      "Tiles &copy; Esri &mdash; Source: Esri, i-cubed, USDA, USGS, AEX, GeoEye, Getmapping, Aerogrid, IGN, IGP, UPR-EGP, and the GIS User Community";

    //TOPO
    vis.topoUrl = "https://{s}.tile.opentopomap.org/{z}/{x}/{y}.png";
    vis.topoAttr =
      'Map data: &copy; <a href="https://www.openstreetmap.org/copyright">OpenStreetMap</a> contributors, <a href="http://viewfinderpanoramas.org">SRTM</a> | Map style: &copy; <a href="https://opentopomap.org">OpenTopoMap</a> (<a href="https://creativecommons.org/licenses/by-sa/3.0/">CC-BY-SA</a>)';

    //Thunderforest Outdoors- requires key... so meh...
    vis.thOutUrl =
      "https://{s}.tile.thunderforest.com/outdoors/{z}/{x}/{y}.png?apikey={apikey}";
    vis.thOutAttr =
      '&copy; <a href="http://www.thunderforest.com/">Thunderforest</a>, &copy; <a href="https://www.openstreetmap.org/copyright">OpenStreetMap</a> contributors';

    //Stamen Terrain
    vis.stUrl =
      "https://stamen-tiles-{s}.a.ssl.fastly.net/terrain/{z}/{x}/{y}{r}.{ext}";
    vis.stAttr =
      'Map tiles by <a href="http://stamen.com">Stamen Design</a>, <a href="http://creativecommons.org/licenses/by/3.0">CC BY 3.0</a> &mdash; Map data &copy; <a href="https://www.openstreetmap.org/copyright">OpenStreetMap</a> contributors';

    //this is the base map layer, where we are showing the map background
    // (1) I left default to ESRI imagery, but you in screenshots you can see topoUrl, stUrl, etc.
    vis.base_layer = L.tileLayer(vis.esriUrl, {
      attribution: vis.esriAttr,
      ext: "png",
    });

<<<<<<< HEAD
    vis.theMap = L.map("my-map", {
      center: [30, 0],
      zoom: 2,
      layers: [vis.base_layer],
=======
    vis.theMap = L.map('my-map', {
      center: [20, 150],
      zoom: 2.4,
      layers: [vis.base_layer],
      maxBounds: [
        [-185, -310], // Southwest corner of bounds
        [185, 370]    // Northeast corner of bounds
      ],
      maxBoundsViscosity: 0.2, // How strongly bounds are enforced (1 = strict)
      minZoom: 2,              // Prevent zooming out too far
      maxZoom: 8               // Optional: prevent zooming in too far
>>>>>>> f8deeef1
    });
    // (2) CREATE SCALES FOR MAGNITUDE -> COLOR & RADIUS
    vis.colorScale = d3
      .scaleSequential()
      .domain(d3.extent(vis.data, (d) => d.mag))
      .interpolator(d3.interpolateReds);

    // or really any other color scheme that I might change to later, e.g. interpolateViridis, interpolateBlues, etc.

    vis.rScale = d3
      .scaleLinear()
      .domain(d3.extent(vis.data, (d) => d.mag))
      .range([2, 10]); // Adjust as you like to highlight quake size

    //initialize svg for d3 to add to map
    L.svg({ clickable: true }).addTo(vis.theMap); // we have to make the svg layer clickable
    vis.overlay = d3.select(vis.theMap.getPanes().overlayPane);
    vis.svg = vis.overlay.select("svg").attr("pointer-events", "auto");

    //these are the city locations, displayed as a set of dots
    vis.Dots = vis.svg
      .selectAll("circle")
      .data(vis.data)
      .join("circle")
      .attr("stroke", "black")
      .attr("fill", (d) => vis.colorScale(d.mag))
      .attr("r", (d) => vis.rScale(d.mag))
      //Leaflet has to take control of projecting points.
      //Here we are feeding the latitude and longitude coordinates to
      //leaflet so that it can project them on the coordinates of the view.
      //the returned conversion produces an x and y point.
      //We have to select the the desired one using .x or .y
      .attr(
        "cx",
        (d) => vis.theMap.latLngToLayerPoint([d.latitude, d.longitude]).x
      )
      .attr(
        "cy",
        (d) => vis.theMap.latLngToLayerPoint([d.latitude, d.longitude]).y
      )
      .on("mouseover", function (event, d) {
        //function to add mouseover event
        d3.select(this)
          .transition() //D3 selects the object we have moused over in order to perform operations on it
          .duration("150") //how long we are transitioning between the two states (works like keyframes)
          .attr("fill", "red") //change the fill
          .attr("r", (d) => vis.rScale(d.mag) * 1.6); //change radius to 1.6 times the original size (pops out kind of)

        //create a tool tip
        d3
          .select("#tooltip")
          .style("opacity", 1)
          .style("z-index", 1000000).html(`
                                <div><strong>Location:</strong> ${
                                  d.place || "Unknown"
                                }</div>
                                <div><strong>Magnitude:</strong> ${d.mag}</div>
                                <div><strong>Depth:</strong> ${d.depth} km</div>
                                <div><strong>Time:</strong> ${d.time.toLocaleString()}</div>
                            `);
      })
      .on("mousemove", (event) => {
        //position the tooltip
        d3.select("#tooltip")
          .style("left", event.pageX + 10 + "px")
          .style("top", event.pageY + 10 + "px");
      })
      .on("mouseleave", function () {
        //function to add mouseover event
        d3.select(this)
          .transition() //D3 selects the object we have moused over in order to perform operations on it
          .duration("150") //how long we are transitioning between the two states (works like keyframes)
          .attr("fill", (d) => vis.colorScale(d.mag))
          .attr("stroke", "black")
          .attr("fill", (d) => vis.colorScale(d.mag))
          .attr("r", (d) => vis.rScale(d.mag));

        d3.select("#tooltip").style("opacity", 0); //turn off the tooltip
      });

    //handler here for updating the map, as you zoom in and out
    vis.theMap.on("zoomend", function () {
      vis.updateVis();
    });
  }

  setData(newData) {
    this.data = newData;
    this.updateVis(); // Re-render everything when switching years
  }

  updateVis() {
    let vis = this;

    // Update scales in case magnitude range changed
    vis.colorScale.domain(d3.extent(vis.data, (d) => d.mag));
    vis.rScale.domain(d3.extent(vis.data, (d) => d.mag));

    // Re-bind circles to new data
    vis.Dots = vis.svg
      .selectAll("circle")
      .data(vis.data, (d) => d.id) // use a key if available to help D3 track elements
      .join(
        (enter) =>
          enter
            .append("circle")
            .attr("stroke", "black")
            .attr("fill", (d) => vis.colorScale(d.mag))
            .attr("r", (d) => vis.rScale(d.mag))
            .attr(
              "cx",
              (d) => vis.theMap.latLngToLayerPoint([d.latitude, d.longitude]).x
            )
            .attr(
              "cy",
              (d) => vis.theMap.latLngToLayerPoint([d.latitude, d.longitude]).y
            )
            .on("mouseover", function (event, d) {
              d3.select(this)
                .transition()
                .duration(150)
                .attr("fill", "red")
                .attr("r", 4);

              d3
                .select("#tooltip")
                .style("opacity", 1)
                .style("z-index", 1000000).html(`
                  <div><strong>Location:</strong> ${d.place || "Unknown"}</div>
                  <div><strong>Magnitude:</strong> ${d.mag}</div>
                  <div><strong>Depth:</strong> ${d.depth} km</div>
                  <div><strong>Time:</strong> ${d.time.toLocaleString()}</div>
                `);
            })
            .on("mousemove", (event) => {
              d3.select("#tooltip")
                .style("left", event.pageX + 10 + "px")
                .style("top", event.pageY + 10 + "px");
            })
            .on("mouseleave", function () {
              d3.select(this)
                .transition()
                .duration(150)
                .attr("fill", (d) => vis.colorScale(d.mag))
                .attr("r", (d) => vis.rScale(d.mag));

              d3.select("#tooltip").style("opacity", 0);
            }),
        (update) =>
          update
            .attr("fill", (d) => vis.colorScale(d.mag))
            .attr("r", (d) => vis.rScale(d.mag))
            .attr(
              "cx",
              (d) => vis.theMap.latLngToLayerPoint([d.latitude, d.longitude]).x
            )
            .attr(
              "cy",
              (d) => vis.theMap.latLngToLayerPoint([d.latitude, d.longitude]).y
            ),
        (exit) => exit.remove()
      );
  }

  renderVis() {
    let vis = this;

    //not using right now...
  }
}<|MERGE_RESOLUTION|>--- conflicted
+++ resolved
@@ -57,24 +57,17 @@
       ext: "png",
     });
 
-<<<<<<< HEAD
     vis.theMap = L.map("my-map", {
-      center: [30, 0],
-      zoom: 2,
-      layers: [vis.base_layer],
-=======
-    vis.theMap = L.map('my-map', {
       center: [20, 150],
       zoom: 2.4,
       layers: [vis.base_layer],
       maxBounds: [
         [-185, -310], // Southwest corner of bounds
-        [185, 370]    // Northeast corner of bounds
+        [185, 370], // Northeast corner of bounds
       ],
       maxBoundsViscosity: 0.2, // How strongly bounds are enforced (1 = strict)
-      minZoom: 2,              // Prevent zooming out too far
-      maxZoom: 8               // Optional: prevent zooming in too far
->>>>>>> f8deeef1
+      minZoom: 2, // Prevent zooming out too far
+      maxZoom: 8, // Optional: prevent zooming in too far
     });
     // (2) CREATE SCALES FOR MAGNITUDE -> COLOR & RADIUS
     vis.colorScale = d3
