--- conflicted
+++ resolved
@@ -171,7 +171,6 @@
       .selectAll("circle")
       .data(vis.data, (d) => d.id) // use a key if available to help D3 track elements
       .join(
-<<<<<<< HEAD
         enter => enter.append('circle')
           .attr("stroke", "black")
           .attr("fill", d => vis.colorScale(d.mag))
@@ -188,39 +187,10 @@
                 .style('z-index', 1000000)
                 .html(`
                   <div><strong>Location:</strong> ${d.place || 'Unknown'}</div>
-=======
-        (enter) =>
-          enter
-            .append("circle")
-            .attr("stroke", "black")
-            .attr("fill", (d) => vis.colorScale(d.mag))
-            .attr("r", (d) => vis.rScale(d.mag))
-            .attr(
-              "cx",
-              (d) => vis.theMap.latLngToLayerPoint([d.latitude, d.longitude]).x
-            )
-            .attr(
-              "cy",
-              (d) => vis.theMap.latLngToLayerPoint([d.latitude, d.longitude]).y
-            )
-            .on("mouseover", function (event, d) {
-              d3.select(this)
-                .transition()
-                .duration(150)
-                .attr("fill", "red")
-                .attr("r", 4);
-
-              d3
-                .select("#tooltip")
-                .style("opacity", 1)
-                .style("z-index", 1000000).html(`
-                  <div><strong>Location:</strong> ${d.place || "Unknown"}</div>
->>>>>>> 85e6ad91
                   <div><strong>Magnitude:</strong> ${d.mag}</div>
                   <div><strong>Depth:</strong> ${d.depth} km</div>
                   <div><strong>Time:</strong> ${d.time.toLocaleString()}</div>
                 `);
-<<<<<<< HEAD
 
                 const toggle = document.getElementById("linked-quakes-toggle");
                 if (toggle && toggle.checked) {
@@ -248,47 +218,13 @@
           .attr("cx", d => vis.theMap.latLngToLayerPoint([d.latitude, d.longitude]).x)
           .attr("cy", d => vis.theMap.latLngToLayerPoint([d.latitude, d.longitude]).y),
         exit => exit.remove()
-=======
-            })
-            .on("mousemove", (event) => {
-              d3.select("#tooltip")
-                .style("left", event.pageX + 10 + "px")
-                .style("top", event.pageY + 10 + "px");
-            })
-            .on("mouseleave", function () {
-              d3.select(this)
-                .transition()
-                .duration(150)
-                .attr("fill", (d) => vis.colorScale(d.mag))
-                .attr("r", (d) => vis.rScale(d.mag));
-
-              d3.select("#tooltip").style("opacity", 0);
-            }),
-        (update) =>
-          update
-            .attr("fill", (d) => vis.colorScale(d.mag))
-            .attr("r", (d) => vis.rScale(d.mag))
-            .attr(
-              "cx",
-              (d) => vis.theMap.latLngToLayerPoint([d.latitude, d.longitude]).x
-            )
-            .attr(
-              "cy",
-              (d) => vis.theMap.latLngToLayerPoint([d.latitude, d.longitude]).y
-            ),
-        (exit) => exit.remove()
->>>>>>> 85e6ad91
       );
   }
 
   renderVis() {
     let vis = this;
 
-<<<<<<< HEAD
     //not using right now... 
-=======
-    //not using right now...
->>>>>>> 85e6ad91
   }
 
   highlightLinkedQuakes(focusQuake) {
