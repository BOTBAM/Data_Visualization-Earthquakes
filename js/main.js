--- conflicted
+++ resolved
@@ -288,7 +288,6 @@
     "#01d1ff",
     "#f15969",
     "Earthquakes by Magnitude",
-<<<<<<< HEAD
     "Magnitude",
     (selectedBucket) => {
       const filtered = fullData.filter((d) => {
@@ -308,20 +307,6 @@
         d3.max(filtered, (d) => d.time)
       );
     });
-=======
-    "Magnitude"
-  );
-}
-function drawDurationChart(dataObj) {
-  drawBarChart(
-    "#duration-chart",
-    dataObj,
-    "#e5c852",
-    "#0ed354",
-    "Estimated Duration of Earthquakes",
-    "Duration (seconds)"
-  );
->>>>>>> 85e6ad91
 }
 function drawDepthChart(dataObj) {
   drawBarChart(
@@ -447,7 +432,6 @@
           .attr("y", (d) => y(d.value)) // new top
           .attr("height", (d) => height - margin.bottom - y(d.value)) // new height from new top
           .attr("fill", color)
-<<<<<<< HEAD
           .call((enter) =>
             enter
               .transition()
@@ -473,20 +457,6 @@
             .remove()
         )
     );
-=======
-      ),
-    (exit) =>
-      exit.call((exit) =>
-        exit
-          .transition()
-          .duration(300)
-          .attr("y", y(0))
-          .attr("height", 0)
-          .remove()
-      )
-  );
-
->>>>>>> 85e6ad91
 
   // Tooltip interaction
   bars
