<<<<<<< HEAD
d3.csv("data/2024-2025.csv")
  .then((data) => {
=======
/**
 * File: main.js
 * Purpose:
 *   - Loads the CSV data (2024-2025.csv) using D3.
 *   - Parses relevant fields and passes the data to the LeafletMap class.
 *   - Acts as the main entry point for bootstrapping the visualization.
 */
let fullData = [];  // Store unfiltered full dataset
let leafletMap;


d3.csv('data/4-10M_(1995-today).csv')
  .then(data => {
>>>>>>> b4826847
    console.log("number of items: " + data.length);

    data.forEach((d) => {
      d.latitude = +d.latitude;
      d.longitude = +d.longitude;
      d.depth = +d.depth;
      d.mag = +d.mag;
      d.time = new Date(d.time);  // Parse date
      d.year = d.time.getFullYear(); // Extract year for filtering
    });
    fullData = data;
    // Initialize with 2025 data
    const initialData = fullData.filter(d => d.year === 2025);
    leafletMap = new LeafletMap({ parentElement: '#my-map' }, initialData);

    // Hook up slider interaction
    document.getElementById('yearSlider').addEventListener('input', function() {
      const selectedYear = +this.value;
      document.getElementById('yearLabel').textContent = selectedYear;
    
      const yearData = fullData.filter(d => d.year === selectedYear);
      leafletMap.setData(yearData);  // ← now dynamically updates the map!
    });


<<<<<<< HEAD
    const leafletMap = new LeafletMap({ parentElement: "#my-map" }, data);
=======
>>>>>>> b4826847

    // ---- Magnitude Buckets ----
    const magBuckets = {
      "3.0–3.9": 0,
      "4.0–4.9": 0,
      "5.0–5.9": 0,
      "6.0–6.9": 0,
      "7.0–7.9": 0,
      "8.0+": 0,
    };

    data.forEach((d) => {
      const mag = d.mag;
      if (mag >= 3 && mag < 4) magBuckets["3.0–3.9"]++;
      else if (mag >= 4 && mag < 5) magBuckets["4.0–4.9"]++;
      else if (mag >= 5 && mag < 6) magBuckets["5.0–5.9"]++;
      else if (mag >= 6 && mag < 7) magBuckets["6.0–6.9"]++;
      else if (mag >= 7 && mag < 8) magBuckets["7.0–7.9"]++;
      else if (mag >= 8) magBuckets["8.0+"]++;
    });

    drawMagnitudeChart(magBuckets);

    // ---- Duration Buckets ----
    const durationBuckets = {
      "<10s": 0,
      "10–30s": 0,
      "30–60s": 0,
      "60–120s": 0,
      "120s+": 0,
    };

    data.forEach((d) => {
      const duration = Math.pow(10, 0.5 * d.mag);
      if (duration < 10) durationBuckets["<10s"]++;
      else if (duration < 30) durationBuckets["10–30s"]++;
      else if (duration < 60) durationBuckets["30–60s"]++;
      else if (duration < 120) durationBuckets["60–120s"]++;
      else durationBuckets["120s+"]++;
    });

    drawDurationChart(durationBuckets);

    // ---- Depth Buckets ----
    const depthBuckets = {
      "0–10km": 0,
      "10–30km": 0,
      "30–70km": 0,
      "70–300km": 0,
      "300km+": 0,
    };

    data.forEach((d) => {
      const depth = d.depth;
      if (depth >= 0 && depth < 10) depthBuckets["0–10km"]++;
      else if (depth >= 10 && depth < 30) depthBuckets["10–30km"]++;
      else if (depth >= 30 && depth < 70) depthBuckets["30–70km"]++;
      else if (depth >= 70 && depth < 300) depthBuckets["70–300km"]++;
      else if (depth >= 300) depthBuckets["300km+"]++;
    });

    drawDepthChart(depthBuckets);
  })
  .catch((error) => console.error(error));

// ---------- Drawing Wrappers ----------
function drawMagnitudeChart(dataObj) {
  drawBarChart(
    "#magnitude-chart",
    dataObj,
    "#ff6600",
    "#cc5200",
    "Earthquakes by Magnitude (2024–2025)",
    "Magnitude"
  );
}
function drawDurationChart(dataObj) {
  drawBarChart(
    "#duration-chart",
    dataObj,
    "#8e44ad",
    "#5e3370",
    "Estimated Duration of Earthquakes",
    "Duration (seconds)"
  );
}
function drawDepthChart(dataObj) {
  drawBarChart(
    "#depth-chart",
    dataObj,
    "#0077b6",
    "#023e8a",
    "Earthquakes by Depth",
    "Depth (km)"
  );
}

// ---------- Responsive Bar Chart Function ----------
function drawBarChart(container, dataObj, color, hoverColor, title, xLabel) {
  const data = Object.entries(dataObj).map(([label, value]) => ({
    label,
    value,
  }));

  const containerEl = document.querySelector(container);
  const width = containerEl.offsetWidth;
  const height = 450;
  const margin = { top: 30, right: 30, bottom: 60, left: 70 };

  const svg = d3
    .select(container)
    .append("svg")
    .attr("width", width)
    .attr("height", height);

  const x = d3
    .scaleBand()
    .domain(data.map((d) => d.label))
    .range([margin.left, width - margin.right])
    .padding(0.2);

  const y = d3
    .scaleLinear()
    .domain([0, d3.max(data, (d) => d.value)])
    .nice()
    .range([height - margin.bottom, margin.top]);

  svg
    .append("g")
    .attr("transform", `translate(0, ${height - margin.bottom})`)
    .call(d3.axisBottom(x));

  svg
    .append("g")
    .attr("transform", `translate(${margin.left}, 0)`)
    .call(d3.axisLeft(y));

  svg
    .append("text")
    .attr("x", width / 2)
    .attr("y", height - 15)
    .attr("text-anchor", "middle")
    .style("font-size", "12px")
    .text(xLabel);

  svg
    .append("text")
    .attr("transform", "rotate(-90)")
    .attr("x", -height / 2)
    .attr("y", 20)
    .attr("text-anchor", "middle")
    .style("font-size", "12px")
    .text("Number of Earthquakes");

  svg
    .append("text")
    .attr("x", width / 2)
    .attr("y", margin.top - 10)
    .attr("text-anchor", "middle")
    .style("font-size", "18px")
    .text(title);

  svg
    .selectAll("rect")
    .data(data)
    .enter()
    .append("rect")
    .attr("x", (d) => x(d.label))
    .attr("y", (d) => y(d.value))
    .attr("width", x.bandwidth())
    .attr("height", (d) => height - margin.bottom - y(d.value))
    .attr("fill", color)
    .on("mouseover", function (event, d) {
      d3.select(this).attr("fill", hoverColor);
      const tooltip = document.getElementById("tooltip");
      tooltip.innerHTML = `<strong>${d.label}</strong>: ${d.value} quakes`;
      tooltip.style.display = "block";
      tooltip.style.left = event.pageX + 10 + "px";
      tooltip.style.top = event.pageY - 20 + "px";
    })
    .on("mouseout", function () {
      d3.select(this).attr("fill", color);
      document.getElementById("tooltip").style.display = "none";
    });
}

// ---------- Toggle + Layout ----------
document.querySelectorAll(".chart-toggle").forEach((toggle) => {
  toggle.addEventListener("change", () => {
    const selected = Array.from(
      document.querySelectorAll(".chart-toggle:checked")
    ).map((cb) => cb.value);

    const chartIds = {
      magnitude: "magnitude-chart",
      duration: "duration-chart",
      depth: "depth-chart",
    };

    Object.entries(chartIds).forEach(([key, id]) => {
      const el = document.getElementById(id);
      el.style.display = selected.includes(key) ? "block" : "none";
      el.classList.remove("chart-1", "chart-2", "chart-3");
    });

    const layoutClass = `chart-${selected.length}`;
    selected.forEach((key) => {
      const el = document.getElementById(chartIds[key]);
      el.classList.add(layoutClass);
    });
  });
});<|MERGE_RESOLUTION|>--- conflicted
+++ resolved
@@ -1,7 +1,3 @@
-<<<<<<< HEAD
-d3.csv("data/2024-2025.csv")
-  .then((data) => {
-=======
 /**
  * File: main.js
  * Purpose:
@@ -9,13 +5,11 @@
  *   - Parses relevant fields and passes the data to the LeafletMap class.
  *   - Acts as the main entry point for bootstrapping the visualization.
  */
-let fullData = [];  // Store unfiltered full dataset
+let fullData = []; // Store unfiltered full dataset
 let leafletMap;
 
-
-d3.csv('data/4-10M_(1995-today).csv')
-  .then(data => {
->>>>>>> b4826847
+d3.csv("data/4-10M_(1995-today).csv")
+  .then((data) => {
     console.log("number of items: " + data.length);
 
     data.forEach((d) => {
@@ -23,28 +17,24 @@
       d.longitude = +d.longitude;
       d.depth = +d.depth;
       d.mag = +d.mag;
-      d.time = new Date(d.time);  // Parse date
+      d.time = new Date(d.time); // Parse date
       d.year = d.time.getFullYear(); // Extract year for filtering
     });
     fullData = data;
     // Initialize with 2025 data
-    const initialData = fullData.filter(d => d.year === 2025);
-    leafletMap = new LeafletMap({ parentElement: '#my-map' }, initialData);
+    const initialData = fullData.filter((d) => d.year === 2025);
+    leafletMap = new LeafletMap({ parentElement: "#my-map" }, initialData);
 
     // Hook up slider interaction
-    document.getElementById('yearSlider').addEventListener('input', function() {
-      const selectedYear = +this.value;
-      document.getElementById('yearLabel').textContent = selectedYear;
-    
-      const yearData = fullData.filter(d => d.year === selectedYear);
-      leafletMap.setData(yearData);  // ← now dynamically updates the map!
-    });
-
-
-<<<<<<< HEAD
-    const leafletMap = new LeafletMap({ parentElement: "#my-map" }, data);
-=======
->>>>>>> b4826847
+    document
+      .getElementById("yearSlider")
+      .addEventListener("input", function () {
+        const selectedYear = +this.value;
+        document.getElementById("yearLabel").textContent = selectedYear;
+
+        const yearData = fullData.filter((d) => d.year === selectedYear);
+        leafletMap.setData(yearData); // ← now dynamically updates the map!
+      });
 
     // ---- Magnitude Buckets ----
     const magBuckets = {
