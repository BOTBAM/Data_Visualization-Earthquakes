--- conflicted
+++ resolved
@@ -224,17 +224,10 @@
   cursor: pointer;
 }
 .leaflet-grab {
-<<<<<<< HEAD
   cursor: -webkit-grab;
   cursor: -moz-grab;
-  cursor: grab;
-}
-=======
-	cursor: -webkit-grab;
-	cursor:    -moz-grab;
-	cursor:         pointer;
-	}
->>>>>>> b4826847
+  cursor: pointer;
+}
 .leaflet-crosshair,
 .leaflet-crosshair .leaflet-interactive {
   cursor: crosshair;
