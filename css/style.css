--- conflicted
+++ resolved
@@ -3,8 +3,6 @@
 /* Map area */
 #map-container {
   width: 140%;
-  height: 600px;
-<<<<<<< HEAD
   height: 500px;
   margin-top: 50px;
   transition: width 2s;
@@ -15,7 +13,6 @@
 #my-map {
   width: 140%;
   height: 100%;
-=======
   margin: 0 auto;
   margin-bottom: 40px; 
 
@@ -31,7 +28,6 @@
 
 #yearSlider {
   width: 100%; /* now it really means 100% of #map-container */
->>>>>>> f7f5f56a
 }
 
 .layout {
@@ -79,9 +75,7 @@
   flex-wrap: wrap;
   justify-content: center;
   gap: 20px;
-<<<<<<< HEAD
   padding: 20px; */
-=======
   padding: 40px;
 }
 #toggle-bar {
@@ -94,7 +88,6 @@
   z-index: 10;
   text-align: center;
   box-shadow: 0 1px 4px rgba(0,0,0,0.1);
->>>>>>> f7f5f56a
 }
 /* Each chart container */
 .chart-box {
