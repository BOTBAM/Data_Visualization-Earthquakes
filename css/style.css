--- conflicted
+++ resolved
@@ -65,12 +65,8 @@
 #chart-toggle input {
   margin-right: 6px;
 }
-<<<<<<< HEAD
-.tooltip-label {
-  font-weight: 500;
-  font-size: 10px;
-  color: #888;
-}
+
+
 
 #controls {
   margin: 10px;
@@ -79,6 +75,4 @@
 
 #yearSlider {
   width: 300px;
-}
-=======
->>>>>>> f1a6143b
+}